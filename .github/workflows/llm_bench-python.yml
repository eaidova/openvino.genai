--- conflicted
+++ resolved
@@ -56,15 +56,12 @@
       with:
         name: llm.bench_diff
         path: llm.bench_diff.diff
-<<<<<<< HEAD
     - name: Test bloomz-560m on Linux
-      run: llm_bench/python/llm_run_bloomz_560m_on_linux.sh
+      run: |
+        python ./llm_bench/python/convert.py --model_id bigscience/bloomz-560m --output_dir ./ov_models/bloomz-560m --precision FP16
+        python ./llm_bench/python/benchmark.py -m ./ov_models/bloomz-560m/pytorch/dldt/FP16/ -d cpu -n 1
     - name: Test tiny-stable-diffusion on Linux
       run: llm_bench/python/llm_run_stable_diffusion_on_linux.sh
-=======
-    - run: python ./llm_bench/python/convert.py --model_id bigscience/bloomz-560m --output_dir ./ov_models/bloomz-560m --precision FP16
-    - run: python ./llm_bench/python/benchmark.py -m ./ov_models/bloomz-560m/pytorch/dldt/FP16/ -d cpu -n 1
->>>>>>> 8ea6c2ea
   stateful:
     runs-on: ubuntu-20.04
     steps:
